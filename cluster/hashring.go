--- conflicted
+++ resolved
@@ -7,10 +7,6 @@
 )
 
 func getNode(key, kind string) string {
-<<<<<<< HEAD
-	//v := hash(key)
-=======
->>>>>>> 788a9608
 	members := getMembers(kind)
 	if members == nil {
 		plog.Error("getNode: failed to get member", log.String("kind", kind))
